#
# Unittest code to run tests on single element models with DGD
#

import os
import shutil
import sys
sys.path.insert(0, r"C:\Users\fs668d\workspace\abaverify2")
import abaverify as av
import math

# Helper for dealing with .props files
def copyMatProps():
    # If testOutput doesn't exist, create it
    testOutputPath = os.path.join(os.getcwd(), 'testOutput')
    if not os.path.isdir(testOutputPath):
        os.makedirs(testOutputPath)

    # Put a copy of the properties file in the testOutput directory
    propsFiles = [x for x in os.listdir(os.getcwd()) if x.endswith('.props')]
    for propsFile in propsFiles:
        shutil.copyfile(os.path.join(os.getcwd(), propsFile), os.path.join(os.getcwd(),'testOutput', propsFile))


def plotFailureEnvelope(baseName, abscissaIdentifier, ordinateIdentifier, abcissaStrengths, ordinateStrengths):
    """
    Create a plot of the failure envelope. Does noting if matplotlib import fails.
    """

    # Try to import matplotlib
    try:
        import matplotlib.pyplot as plt

        # Read the failure envelope data
        with open(os.path.join(os.getcwd(), 'testOutput', baseName + '_failure_envelope.txt'), 'r') as fe:
            data = dict()
            dataHeaders = list()
            for line in fe:
                lineSplit = line.split(', ')

                # Hanle the header row separately
                if len(data) == 0:
                    for i in range(0, len(lineSplit)):
                        data[lineSplit[i]] = list()
                        dataHeaders.append(lineSplit[i])
                else:
                    for i in range(0, len(lineSplit)):
                        data[dataHeaders[i]].append(float(lineSplit[i]))

        # Plot the failure envelope
        fig, ax = plt.subplots()

        # Reference data
        dataRef = dict()
        dataRef[abscissaIdentifier] = abcissaStrengths + [0]*len(ordinateStrengths)
        dataRef[ordinateIdentifier] = [0]*len(abcissaStrengths) + ordinateStrengths
        plt.plot(dataRef[abscissaIdentifier], dataRef[ordinateIdentifier], 'x', markeredgecolor='black')

        # Data from CompDam
        plt.plot(data[abscissaIdentifier], data[ordinateIdentifier], 'o', markerfacecolor='none', markeredgecolor='#ED7D31')
        ax.spines["top"].set_visible(False)
        ax.spines["right"].set_visible(False)
        ax.spines['left'].set_position('zero')
        ax.spines['bottom'].set_position('zero')
        ax.get_xaxis().tick_bottom()
        ax.get_yaxis().tick_left()
        plt.xlabel(r'$\sigma_{' + abscissaIdentifier.split('S')[1] + '}$ [MPa]')
        plt.ylabel(r'$\sigma_{' + ordinateIdentifier.split('S')[1] + '}$ [MPa]')
        fig.savefig(os.path.join(os.getcwd(), 'testOutput', baseName + '.png'), dpi=300)

    # If import fails, the above code is skipped
    except ImportError:
        print "INFO: matplotlib package not found. Install matplotlib to generate plots of the failure envelope automatically."


class ParametricMixedModeMatrix(av.TestCase):
    """
    Parametric mixed mode tests.
    """

    # Specify meta class
    __metaclass__ = av.ParametricMetaClass

    # Refers to the template input file name
    baseName = "test_C3D8R_mixedModeMatrix"

    # Range of parameters to test; all combinations are tested
    # alpha is the angle of the crack normal
    # beta defines the direction of tensile loading in Step-1 and compressive loading in Step-2
    parameters = {'alpha': range(0,50,10), 'beta': range(0,210,30), 'friction': [0.00, 0.15, 0.30, 0.45, 0.60]}

    @classmethod
    def setUpClass(cls):
        copyMatProps()


class ParametricElementSize(av.TestCase):
    """
    vucharlength() tests.
    """

    # Specify meta class
    __metaclass__ = av.ParametricMetaClass

    # Refers to the template input file name
    baseName = "test_C3D8R_elementSize"

    # The angle of misaligment is here varied.
    # A misalignment angle of zero will result in an Abaqus pre error due to an *NMAP rotation command being used in the input deck
    parameters = {'misalignment_angle': [-45, -30, -15, 1, 15, 30, 45]}

    # elementSize1 = 0.3
    # elementSize2 = 0.2
    # elementSize3 = 0.1

    # Closed-form equations for the characteristic element lengths, valid for misalignment angles between -45 and +45 degrees
    Lc2_eq = lambda m: 0.2*(0.3/0.2*math.sin(abs(math.radians(m))) + math.cos(math.radians(m)))

    # Element sizes are dependent on the misalignment and skew angles
    expectedpy_parameters = {'Lc2': [Lc2_eq(m) for m in parameters['misalignment_angle']]}

    @classmethod
    def setUpClass(cls):
        copyMatProps()


class ParametricFailureEnvelope_sig12sig22(av.TestCase):
    """
    Generate failure envelope in the sigma12 - sigma22 space with a C3D8R element
    """

    # Specify meta class
    __metaclass__ = av.ParametricMetaClass

    # Refers to the template input file name
    baseName = "test_C3D8R_failureEnvelope_sig12sig22"

    # Range of parameters to test; all combinations are tested
    abcissaStrengths = [-199.8, 62.3]
    ordinateStrengths = [92.3]
    parameters = {'loadRatio':  [x/100. for x in range(0,101,5)], 'matrixStrength': abcissaStrengths}

    @classmethod
    def setUpClass(cls):
        copyMatProps()

    @classmethod
    def tearDownClass(cls):
        plotFailureEnvelope(baseName=cls.baseName, abscissaIdentifier='S22', ordinateIdentifier='S12', abcissaStrengths=cls.abcissaStrengths, ordinateStrengths=cls.ordinateStrengths)


class ParametricFailureEnvelope_sig12sig23(av.TestCase):
    """
    Generate failure envelope in the sigma12 - sigma23 space
    """

    # Specify meta class
    __metaclass__ = av.ParametricMetaClass

    # Refers to the template input file name
    baseName = "test_C3D8R_failureEnvelope_sig12sig23"

    # Range of parameters to test; all combinations are tested
    abcissaStrengths = [92.3]
    ordinateStrengths = [75.3]
    parameters = {'loadRatio':  [x/100. for x in range(0,101,5)], 'matrixStrength': abcissaStrengths}


    @classmethod
    def setUpClass(cls):
        copyMatProps()

    @classmethod
    def tearDownClass(cls):
        plotFailureEnvelope(baseName=cls.baseName, abscissaIdentifier='S12', ordinateIdentifier='S23', abcissaStrengths=cls.abcissaStrengths, ordinateStrengths=cls.ordinateStrengths)


class ParametricFailureEnvelope_sig11sig22(av.TestCase):
    """
    Generate failure envelope in the sigma11 - sigma22 space with C3D8R element
    """

    # Specify meta class
    __metaclass__ = av.ParametricMetaClass

    # Refers to the template input file name
    baseName = "test_C3D8R_failureEnvelope_sig11sig22"

    # Range of parameters to test; all combinations are tested
    abcissaStrengths = [-1200.1, 2326.2]
    ordinateStrengths = [-199.8, 62.3]
    parameters = {'loadRatio':  [x/100. for x in range(0,101,10)], 'ordinateStrength': ordinateStrengths, 'abcissaStrength': abcissaStrengths}


    @classmethod
    def setUpClass(cls):
        copyMatProps()

    @classmethod
    def tearDownClass(cls):
        plotFailureEnvelope(baseName=cls.baseName, abscissaIdentifier='S11', ordinateIdentifier='S22', abcissaStrengths=cls.abcissaStrengths, ordinateStrengths=cls.ordinateStrengths)


class ParametricKinkBandWidth_twoElement(av.TestCase):
    """
    Tests for fiber compression damage mode to ensure mesh objectivity
    Should yield the same response as ParametricKinkBandWidth_singleElement
    """

    # Class-wide methods
    @classmethod
    def setUpClass(cls):
        copyMatProps()

    # Specify meta class
    __metaclass__ = av.ParametricMetaClass

    # Refers to the template input file name
    baseName = "test_C3D8R_twoElement_fiberCompression_FKT"

    # Use python script instead of input file
    pythonScriptForModel = True

    # Range of parameters to test; all combinations are tested
    parameters = {'elasticElToTotal': [0.4, 0.5, 0.6, 0.7, 0.8, 0.9]}

    # Crush stress is different for each kinkband size, so the expected values are specified here
    expectedpy_parameters = {'crushStress': [-7.9, -8.8, -9.6, -10.3, -11, -11.5]}


class ParametricKinkBandWidth_singleElement(av.TestCase):
    """
    Tests to show the effect of kinkband width relative to element size
    """

    # Class-wide methods
    @classmethod
    def setUpClass(cls):
        copyMatProps()

    # Specify meta class
    __metaclass__ = av.ParametricMetaClass

    # Refers to the template input file name
    baseName = "test_C3D8R_fiberCompression_FKT"

    # Range of parameters to test; all combinations are tested
    parameters = {'wkbToTotal': [0.4, 0.5, 0.6, 0.7, 0.8, 0.9, 1.0]}

    # Crush stress is different for each kinkband size, so the expected values are specified here
    expectedpy_parameters = {'crushStress': [-7.9, -8.8, -9.6, -10.3, -11, -11.5, -11.9]}

    # Ignore the displacement at peak load
    expectedpy_ignore = ('x_at_peak_in_xy')


class SingleElementSchaeferTests(av.TestCase):
    """
    Single element models to tests the DGD code base for Schaefer theory
    """

    # Class-wide methods
    @classmethod
    def setUpClass(cls):
        copyMatProps()

    # -----------------------------------------------------------------------------------------
    # Test methods
    def test_C3D8R_schaefer_oat90(self):
        """ Simple tension applied in the matrix direction, solid element. Tests Schaefer theory """
        self.runTest("test_C3D8R_schaefer_oat90")

    def test_C3D8R_schaefer_oat30(self):
        """ Off Axis Tension (30 deg) solid element. Tests Schaefer theory """
        self.runTest("test_C3D8R_schaefer_oat30")

    def test_C3D8R_schaefer_oat60(self):
        """ Off Axis Tension (60 deg) solid element. Tests Schaefer theory """
        self.runTest("test_C3D8R_schaefer_oat60")

    def test_C3D8R_schaefer_oat75(self):
        """ Off Axis Tension (75 deg) solid element.  Tests Schaefer theory """
        self.runTest("test_C3D8R_schaefer_oat75")

    def test_S4R_schaefer_oat90(self):
        """Off Axis Tension (90 deg) shell element. Tests schaefer theory"""
        self.runTest("test_S4R_schaefer_oat90")


class SingleElementTests(av.TestCase):
    """
    Single element models to tests the DGD code base
    """

    # Class-wide methods
    @classmethod
    def setUpClass(cls):
        copyMatProps()

    # -----------------------------------------------------------------------------------------
    # Test methods
    def test_C3D8R_matrixTension(self):
        """ Simple tension applied in the matrix direction, solid element """
        self.runTest("test_C3D8R_matrixTension")


    def test_C3D8R_simpleShear12(self):
        """ Simple shear in the 1-2 plane, solid element """
        self.runTest("test_C3D8R_simpleShear12")


    def test_C3D8R_simpleShear12friction(self):
        """ Compression followed by simple shear in the 1-2 plane, solid element """
        self.runTest("test_C3D8R_simpleShear12friction")


    def test_C3D8R_nonlinearShear12(self):
        """ Nonlinear shear model, loading and unloading, solid """
        self.runTest("test_C3D8R_nonlinearShear12")


    def test_C3D8R_nonlinearShear12_loadReversal(self):
        """ Nonlinear shear model, loading and unloading, no damage, including full load reversal """
        self.runTest("test_C3D8R_nonlinearShear12_loadReversal")


    def test_C3D8R_fiberTension(self):
        """ Fiber tension, solid element """
        self.runTest("test_C3D8R_fiberTension")


    def test_C3D8R_fiberCompression_FKT(self):
        """ Fiber compression: Fiber kinking theory based model, solid element """
        self.runTest("test_C3D8R_fiberCompression_FKT")


    def test_C3D8R_fiberCompression_FKT_FN(self):
        """ Fiber compression: Fiber kinking theory based model, solid element, fiber nonlinearity """
        self.runTest("test_C3D8R_fiberCompression_FKT_FN")


    def test_C3D8R_fiberCompression_BL(self):
        """ Fiber compression: Bilinear softening based model, solid element """
        self.runTest("test_C3D8R_fiberCompression_BL")


    def test_C3D8R_fiberLoadReversal(self):
        """ Fiber damage model, Maimi: load reversal, solid element """
        self.runTest("test_C3D8R_fiberLoadReversal")


    def test_C3D8R_nonlinearShear12(self):
        """ Nonlinear shear model, loading and unloading in 1-2 plane """
        self.runTest("test_C3D8R_nonlinearShear12")


    def test_C3D8R_nonlinearShear12_loadReversal(self):
        """ Nonlinear shear model, loading and unloading in 1-2 plane, including full load reversal """
        self.runTest("test_C3D8R_nonlinearShear12_loadReversal")


    def test_C3D8R_nonlinearShear13(self):
        """ Nonlinear shear model, loading and unloading in 1-3 plane"""
        self.runTest("test_C3D8R_nonlinearShear13")


    def test_C3D8R_nonlinearShear13_loadReversal(self):
        """ Nonlinear shear model, loading and unloading in 1-3 plane, including full load reversal"""
        self.runTest("test_C3D8R_nonlinearShear13_loadReversal")


    def test_C3D8R_schapery12(self):
        """ Schapery micro-damage model, loading and unloading in 1--2 plane"""
        self.runTest("test_C3D8R_schapery12")


    def test_C3D8R_matrixCompression(self):
        """ Matrix compression """
        self.runTest("test_C3D8R_matrixCompression")


    def test_C3D8R_elastic_matrixTension(self):
        """ Elastic matrix tension """
        self.runTest("test_C3D8R_elastic_matrixTension")


    def test_C3D8R_elastic_fiberTension(self):
        """ Elastic fiber tension """
        self.runTest("test_C3D8R_elastic_fiberTension")


    def test_C3D8R_elastic_simpleShear12(self):
        """ Elastic simple shear """
        self.runTest("test_C3D8R_elastic_simpleShear12")


<<<<<<< HEAD
    def test_S4R_simpleShear12(self):
        """ Simple shear in the 1-2 plane, shell element"""
        self.runTest("test_S4R_simpleShear12")


    def test_S4R_simpleShear12friction(self):
        """ Compression followed by simple shear in the 1-2 plane, shell element """
        self.runTest("test_S4R_simpleShear12friction")


    def test_S4R_nonlinearShear12(self):
        """ Nonlinear shear model, loading and unloading, shell element """
        self.runTest("test_S4R_nonlinearShear12")


    def test_S4R_schapery12(self):
        """ Schapery micro-damage model, loading and unloading in 1--2 plane, shell element"""
        self.runTest("test_S4R_schapery12")


    def test_S4R_matrixCompression(self):
        """ Matrix compression """
        self.runTest("test_S4R_matrixCompression")


    def test_S4R_fiberTension(self):
        """ Fiber tension, shell element """
        self.runTest("test_S4R_fiberTension")


    def test_S4R_fiberCompression_BL(self):
        """ Fiber compression: Bilinear softening based model, shell element """
        self.runTest("test_S4R_fiberCompression_BL")


    def test_S4R_fiberLoadReversal(self):
        """ Fiber damage model, Maimi: load reversal, shell element """
        self.runTest("test_S4R_fiberLoadReversal")


    def test_CPS4R_elementSize(self):
        """ User characteristic length, plane stress """
        self.runTest("test_CPS4R_elementSize")
=======
    def test_C3D8R_elementSize(self):
        """ User characteristic length """
        self.runTest("test_C3D8R_elementSize")
>>>>>>> 63e1e513


if __name__ == "__main__":
    av.runTests(relPathToUserSub='../for/CompDam_DGD', double=True)<|MERGE_RESOLUTION|>--- conflicted
+++ resolved
@@ -282,10 +282,6 @@
         """ Off Axis Tension (75 deg) solid element.  Tests Schaefer theory """
         self.runTest("test_C3D8R_schaefer_oat75")
 
-    def test_S4R_schaefer_oat90(self):
-        """Off Axis Tension (90 deg) shell element. Tests schaefer theory"""
-        self.runTest("test_S4R_schaefer_oat90")
-
 
 class SingleElementTests(av.TestCase):
     """
@@ -394,55 +390,9 @@
         self.runTest("test_C3D8R_elastic_simpleShear12")
 
 
-<<<<<<< HEAD
-    def test_S4R_simpleShear12(self):
-        """ Simple shear in the 1-2 plane, shell element"""
-        self.runTest("test_S4R_simpleShear12")
-
-
-    def test_S4R_simpleShear12friction(self):
-        """ Compression followed by simple shear in the 1-2 plane, shell element """
-        self.runTest("test_S4R_simpleShear12friction")
-
-
-    def test_S4R_nonlinearShear12(self):
-        """ Nonlinear shear model, loading and unloading, shell element """
-        self.runTest("test_S4R_nonlinearShear12")
-
-
-    def test_S4R_schapery12(self):
-        """ Schapery micro-damage model, loading and unloading in 1--2 plane, shell element"""
-        self.runTest("test_S4R_schapery12")
-
-
-    def test_S4R_matrixCompression(self):
-        """ Matrix compression """
-        self.runTest("test_S4R_matrixCompression")
-
-
-    def test_S4R_fiberTension(self):
-        """ Fiber tension, shell element """
-        self.runTest("test_S4R_fiberTension")
-
-
-    def test_S4R_fiberCompression_BL(self):
-        """ Fiber compression: Bilinear softening based model, shell element """
-        self.runTest("test_S4R_fiberCompression_BL")
-
-
-    def test_S4R_fiberLoadReversal(self):
-        """ Fiber damage model, Maimi: load reversal, shell element """
-        self.runTest("test_S4R_fiberLoadReversal")
-
-
-    def test_CPS4R_elementSize(self):
-        """ User characteristic length, plane stress """
-        self.runTest("test_CPS4R_elementSize")
-=======
     def test_C3D8R_elementSize(self):
         """ User characteristic length """
         self.runTest("test_C3D8R_elementSize")
->>>>>>> 63e1e513
 
 
 if __name__ == "__main__":
